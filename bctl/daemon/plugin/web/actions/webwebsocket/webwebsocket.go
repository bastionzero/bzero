--- conflicted
+++ resolved
@@ -103,14 +103,8 @@
 					s.logger.Errorf("unhandled stream type: %s", incomingMessage.Type)
 				}
 			default:
-<<<<<<< HEAD
 				if incomingMessage.Type == smsg.Data {
-					if writeErr := s.writeOutData(conn, err, incomingMessage.Content); writeErr != nil {
-=======
-				// look at Type and TypeV2 -- that way, when the agent removes TypeV2, we won't break
-				if incomingMessage.Type == smsg.Data || incomingMessage.TypeV2 == smsg.Data {
 					if writeErr := s.writeOutData(conn, incomingMessage.Content); writeErr != nil {
->>>>>>> 5dd88318
 						return
 					}
 				} else if incomingMessage.Type == smsg.Stop {
