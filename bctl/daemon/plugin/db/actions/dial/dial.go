--- conflicted
+++ resolved
@@ -70,12 +70,7 @@
 				if d.closed {
 					return
 				}
-<<<<<<< HEAD
-				d.streamMessages[data.SequenceNumber] = data
-=======
-
 				streamMessages[data.SequenceNumber] = data
->>>>>>> c4d3a4cb
 
 				// process the incoming stream messages *in order*
 				streamMessage, ok := streamMessages[expectedSequenceNumber]
