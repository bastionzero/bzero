--- conflicted
+++ resolved
@@ -114,13 +114,8 @@
 	}
 
 	// No keysplitting data comes from dial plugins on the agent
-<<<<<<< HEAD
 	err := fmt.Errorf("keysplitting message received. This should not happen")
 	return err
-=======
-	d.logger.Errorf("keysplitting message received. This should not happen")
-	return nil
->>>>>>> b53f6a3e
 }
 
 func (d *DbDaemonPlugin) Feed(food interface{}) error {
