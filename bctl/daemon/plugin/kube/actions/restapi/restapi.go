--- conflicted
+++ resolved
@@ -77,13 +77,8 @@
 	// send action payload to plugin to be sent to agent
 	payloadBytes, _ := json.Marshal(payload)
 	r.outputChan <- plugin.ActionWrapper{
-<<<<<<< HEAD
-		Action:        kuberest.RestRequest,
-		ActionPayload: &payloadBytes,
-=======
 		Action:        string(kuberest.RestRequest),
 		ActionPayload: payloadBytes,
->>>>>>> b78dd760
 	}
 
 	// wait for response to our sent message
