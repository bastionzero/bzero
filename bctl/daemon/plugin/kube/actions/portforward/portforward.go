package portforward

import (
	"bytes"
	"context"
	"encoding/base64"
	"encoding/json"
	"errors"
	"fmt"
	"io"
	"net/http"
	"strconv"
	"sync"
	"time"

	kubeutils "bastionzero.com/bctl/v1/bctl/daemon/plugin/kube/utils"
	"bastionzero.com/bctl/v1/bzerolib/logger"
	"bastionzero.com/bctl/v1/bzerolib/plugin"
	"bastionzero.com/bctl/v1/bzerolib/plugin/kube/actions/portforward"
	smsg "bastionzero.com/bctl/v1/bzerolib/stream/message"
	"gopkg.in/tomb.v2"

	"golang.org/x/build/kubernetes/api"
	"k8s.io/apimachinery/pkg/util/httpstream"
	spdystream "k8s.io/apimachinery/pkg/util/httpstream/spdy"
)

type RequestMapStruct struct {
	streamMessageContent portforward.KubePortForwardStreamMessageContent
	streamMessage        smsg.StreamMessage
}
type PortForwardAction struct {
	logger          *logger.Logger
	requestId       string
	logId           string
	commandBeingRun string

	outputChan      chan plugin.ActionWrapper
	streamInputChan chan smsg.StreamMessage
	ksInputChan     chan plugin.ActionWrapper

	streamPairsLock       sync.RWMutex
	streamPairs           map[string]*httpStreamPair
	streamCreationTimeout time.Duration
	endpoint              string

	// Map of portforardId <-> PortForwardSubAction
	requestMap     map[string]chan RequestMapStruct
	requestMapLock sync.Mutex
}

// httpStreamPair represents the error and data streams for a port
// forwarding request.
type httpStreamPair struct {
	lock        sync.RWMutex
	requestID   string
	dataStream  httpstream.Stream
	errorStream httpstream.Stream
	complete    chan struct{}
}

func New(logger *logger.Logger,
	requestId string,
	logId string,
	command string) (*PortForwardAction, chan plugin.ActionWrapper) {

	portForward := &PortForwardAction{
		logger:                logger,
		requestId:             requestId,
		logId:                 logId,
		commandBeingRun:       command,
		outputChan:            make(chan plugin.ActionWrapper, 10),
		streamInputChan:       make(chan smsg.StreamMessage, 10),
		ksInputChan:           make(chan plugin.ActionWrapper, 10),
		streamPairs:           make(map[string]*httpStreamPair),
		streamCreationTimeout: kubeutils.DefaultStreamCreationTimeout,
		requestMap:            make(map[string]chan RequestMapStruct),
	}

	return portForward, portForward.outputChan
}

func (p *PortForwardAction) ReceiveKeysplitting(wrappedAction plugin.ActionWrapper) {
	p.ksInputChan <- wrappedAction
}

func (p *PortForwardAction) ReceiveStream(stream smsg.StreamMessage) {
	switch stream.SchemaVersion {
	// as of 202204
	case smsg.CurrentSchema:
		// look at Type and TypeV2 -- that way, when the agent removes TypeV2, we won't break
		if stream.Type == smsg.Ready || stream.TypeV2 == smsg.Ready {
			p.streamInputChan <- stream
			return
		}
	// prior to 202204
	case "":
		if stream.Type == smsg.ReadyPortForward {
			p.streamInputChan <- stream
			return
		}
	default:
		p.logger.Errorf("unhandled schema version: %s", stream.SchemaVersion)
		return
	}
	// If this is our ready message, send to our ready channel

	// Unmarshal our content
	var kubePortforwardStreamMessageContent portforward.KubePortForwardStreamMessageContent
	contentBytes, _ := base64.StdEncoding.DecodeString(stream.Content)
	err := json.Unmarshal(contentBytes, &kubePortforwardStreamMessageContent)
	if err != nil {
		p.logger.Error(fmt.Errorf("error unmarshalling stream output for portforward action: %+v", err))
		return
	}

	// First get the stream
	streamChan, ok := p.getRequestMap(kubePortforwardStreamMessageContent.PortForwardRequestId)
	if !ok {
		p.logger.Error(fmt.Errorf("unable to find stream chan for request: %s", kubePortforwardStreamMessageContent.PortForwardRequestId))
		return
	}
	streamChan <- RequestMapStruct{
		streamMessageContent: kubePortforwardStreamMessageContent,
		streamMessage:        stream,
	}
}

func (p *PortForwardAction) Start(tmb *tomb.Tomb, writer http.ResponseWriter, request *http.Request) error {
	// Set our endpoint
	p.endpoint = request.URL.String()

	// Let Bastion know we want to start a port forward session
	// create error and data stream headers
	errorHeaders := map[string]string{}
	errorHeaders[kubeutils.StreamType] = kubeutils.StreamTypeError

	dataHeaders := map[string]string{}
	dataHeaders[kubeutils.StreamType] = kubeutils.StreamTypeData

	// Let Bastion know we want this stream
	payload := portforward.KubePortForwardStartActionPayload{
		RequestId:       p.requestId,
		LogId:           p.logId,
		ErrorHeaders:    errorHeaders,
		DataHeaders:     dataHeaders,
		Endpoint:        p.endpoint,
		CommandBeingRun: p.commandBeingRun,
	}
	payloadBytes, _ := json.Marshal(payload)
	p.outputChan <- plugin.ActionWrapper{
		Action:        string(portforward.StartPortForward),
		ActionPayload: payloadBytes,
	}

	// Now wait for the ready message, incase we need to bubble up an error to the user
readyMessageLoop:
	for {
		streamMessage := <-p.streamInputChan
		switch streamMessage.SchemaVersion {
		// as of 202204
		case smsg.CurrentSchema:
			if streamMessage.Type == smsg.Ready || streamMessage.TypeV2 == smsg.Ready {
				// See if we have an error to bubble up to the user
				if len(streamMessage.Content) != 0 {
					bubbleUpError(writer, streamMessage.Content)

					p.sendCloseMessage()
					return fmt.Errorf("error starting portforward stream: %s", streamMessage.Content)
				}
				break readyMessageLoop
			}
		// prior to 202204
		case "":
			if streamMessage.Type == smsg.ReadyPortForward {
				// See if we have an error to bubble up to the user
				if len(streamMessage.Content) != 0 {
					bubbleUpError(writer, streamMessage.Content)

					p.sendCloseMessage()
					return fmt.Errorf("error starting portforward stream: %s", streamMessage.Content)
				}
				break readyMessageLoop
			}
		default:
			p.logger.Errorf("unhandled schema version: %s", streamMessage.SchemaVersion)
		}
	}

	// Perform our http handshake
	_, err := httpstream.Handshake(request, writer, []string{kubeutils.PortForwardProtocolV1Name})
	if err != nil {
		return fmt.Errorf("could not perform http handshake: %v", err.Error())
	}

	// Now create our streamChan (where kubectl requests will come in)
	streamChan := make(chan httpstream.Stream, 1)

	// Upgrade the response
	upgrader := spdystream.NewResponseUpgraderWithPings(kubeutils.DefaultStreamCreationTimeout)
	conn := upgrader.UpgradeResponse(writer, request, p.httpStreamReceived(context.TODO(), streamChan))
	if conn == nil {
		return fmt.Errorf("unable to upgrade websocket connection")
	}
	conn.SetIdleTimeout(kubeutils.DefaultIdleTimeout)
	defer conn.Close()

	// Now listen for incoming kubectl portforward requests in the background
	go func() {
		for {
			select {
			case <-tmb.Dying():
				return
			case <-conn.CloseChan():
				return
			case stream := <-streamChan:
				// Extract the requestId and streamType from the stream
				requestID, err := p.requestID(stream)
				if err != nil {
					p.logger.Error(fmt.Errorf("failed to parse request id: %v", err))
					return
				}
				streamType := stream.Headers().Get(kubeutils.StreamType)
				p.logger.Infof("Received new stream %v of type %v.", requestID, streamType)

				// Now attempt to make our stream pair (error, data)
				portforwardSession, created := p.getStreamPair(requestID)

				// If this was a new stream pair that was created, start a go routine to ensure it finishes (i.e. gets the error/data strema)
				if created {
					go p.monitorStreamPair(portforwardSession, time.After(p.streamCreationTimeout))
				}

				// Attempt to add the stream, so we can join the two streams
				if complete, err := portforwardSession.add(stream); err != nil {
					msg := fmt.Sprintf("error processing stream for request %s: %v", requestID, err)
					portforwardSession.printError(msg)
				} else if complete {
					go p.portForward(portforwardSession)
				}
			}
		}
	}()

	// Keep this context till the user exits the http session
	// Keep the connection alive till we get a closeChan messsage, then close the context as well
	select {
	case <-tmb.Dying():
		break
	case <-conn.CloseChan():
		p.logger.Info("Portforwarding context finished. Sending close message to portforward action")
		break
	}

	p.sendCloseMessage()
	return nil
}

// portForward invokes the portForwardProxy's forwarder.PortForward
// function for the given stream pair.
func (p *PortForwardAction) portForward(portforwardSession *httpStreamPair) {
	defer portforwardSession.dataStream.Close()
	defer portforwardSession.errorStream.Close()

	portString := portforwardSession.dataStream.Headers().Get(kubeutils.PortHeader)
	port, _ := strconv.ParseInt(portString, 10, 32)

	p.logger.Infof("Forwarding to port %v. Request: %v.", portString, portforwardSession.requestID)
	err := p.forwardStreamPair(portforwardSession, port)
	p.sendCloseRequestMessage(portforwardSession.requestID)
	p.logger.Infof("Completed forwarding port %v. Request: %v.", portString, portforwardSession.requestID)

	if err != nil {
		msg := fmt.Errorf("error forwarding port %d to pod ?: %v", port, err)
		p.logger.Error(msg)
	}
}

func (p *PortForwardAction) sendCloseRequestMessage(portforwardingRequestId string) {
	// Now send this data to Bastion
	payload := portforward.KubePortForwardStopRequestActionPayload{
		RequestId:            p.requestId,
		LogId:                p.logId,
		PortForwardRequestId: portforwardingRequestId,
	}
	payloadBytes, _ := json.Marshal(payload)
	p.outputChan <- plugin.ActionWrapper{
		Action:        string(portforward.StopPortForwardRequest),
		ActionPayload: payloadBytes,
	}
}

func (p *PortForwardAction) sendCloseMessage() {
	// Now send this data to Bastion
	payload := portforward.KubePortForwardStopActionPayload{
		RequestId: p.requestId,
		LogId:     p.logId,
	}
	payloadBytes, _ := json.Marshal(payload)
	p.outputChan <- plugin.ActionWrapper{
		Action:        string(portforward.StopPortForward),
		ActionPayload: payloadBytes,
	}
}

func (p *PortForwardAction) forwardStreamPair(portforwardSession *httpStreamPair, remotePort int64) error {
	// Make a done channel
	doneChan := make(chan bool, 5)

	// Make and update the stream channel for this requestId
	p.updateRequestMap(make(chan RequestMapStruct), portforwardSession.requestID)

	// Set up the go routine to push error data to Bastion
	go func() {
		defer portforwardSession.errorStream.Close()
		for {
			select {
			case <-doneChan:
				return
			default:
				buf := make([]byte, portforward.ErrorStreamBufferSize)
				n, err := portforwardSession.errorStream.Read(buf)
				if err == io.EOF {
					// Do not close the stream if we close the errorstream
					return
				}

				// Now send this data to Bastion
				payload := portforward.KubePortForwardActionPayload{
					RequestId:            p.requestId,
					LogId:                p.logId,
					Data:                 buf[:n],
					PortForwardRequestId: portforwardSession.requestID,
				}
				payloadBytes, _ := json.Marshal(payload)
				p.outputChan <- plugin.ActionWrapper{
					Action:        string(portforward.ErrorPortForward),
					ActionPayload: payloadBytes,
				}
			}
		}

	}()

	// Set up the go routine to push regular data to Bastion from the data stream
	go func() {
		defer portforwardSession.dataStream.Close()
		for {
			select {
			case <-doneChan:
				return
			default:
				buf := make([]byte, portforward.DataStreamBufferSize)
				n, err := portforwardSession.dataStream.Read(buf)
				if err != nil || err != io.EOF {
					p.logger.Error(fmt.Errorf("received error on datastream: %s", err))

					doneChan <- true
					return
				}

				// Now send this data to Bastion
				payload := portforward.KubePortForwardActionPayload{
					RequestId:            p.requestId,
					LogId:                p.logId,
					Data:                 buf[:n],
					PortForwardRequestId: portforwardSession.requestID,
					PodPort:              remotePort,
				}
				payloadBytes, _ := json.Marshal(payload)
				p.outputChan <- plugin.ActionWrapper{
					Action:        string(portforward.DataInPortForward),
					ActionPayload: payloadBytes,
				}
			}
		}
	}()

	// We have to keep track of error and data seq numbers and keep a buffer
	expectedDataSeqNumber := 0
	expectedErrorSeqNumber := 0
	dataBuffer := make(map[int][]byte)
	errorBuffer := make(map[int][]byte)

	// Set up our message processors
	processDataMessage := func(content []byte) {
		if _, err := io.Copy(portforwardSession.dataStream, bytes.NewReader(content)); err != nil {
			rerr := fmt.Errorf("error writing to stream data: %s", err)
			p.logger.Error(rerr)

			doneChan <- true
		}
		expectedDataSeqNumber += 1
	}

	processErrorMessage := func(content []byte) {
		if _, err := io.Copy(portforwardSession.errorStream, bytes.NewReader(content)); err != nil {
			rerr := fmt.Errorf("error writing to stream error: %s", err)
			p.logger.Error(rerr)

			// Do not close the stream if the error stream ends
			doneChan <- true
		}
		expectedErrorSeqNumber += 1
	}

	// Get our chan
	requestMapChannel, ok := p.getRequestMap(portforwardSession.requestID)
	if !ok {
		p.logger.Error(fmt.Errorf("error getting stream for request: %s", portforwardSession.requestID))
		return errors.New("unable to find stream channel")
	}

	// Set up the function to listen to bastion messages and push to the user
	for {
		select {
		case <-doneChan:
			// Delete the stream pair from our mapping
			p.deleteRequestMap(portforwardSession.requestID)

			// Return
			return nil
		case requestMapStruct := <-requestMapChannel:
<<<<<<< HEAD
			// contentBytes, _ := base64.StdEncoding.DecodeString(streamMessage.Content)

			switch requestMapStruct.streamMessage.SchemaVersion {
			// as of 202204
			// note there is some blatant repetition here but this code isn't a good candidate for being
			// split out into a separate function because it uses the local processXMessage functions
			case smsg.CurrentSchema:
				// look at Type and TypeV2 -- that way, when the agent removes TypeV2, we won't break
				if requestMapStruct.streamMessage.Type == smsg.Data || requestMapStruct.streamMessage.TypeV2 == smsg.Data {
					// Check our seqNumber
					if requestMapStruct.streamMessage.SequenceNumber == expectedDataSeqNumber {
						processDataMessage(requestMapStruct.streamMessageContent.Content)
					} else {
						// Update our buffer
						dataBuffer[requestMapStruct.streamMessage.SequenceNumber] = requestMapStruct.streamMessageContent.Content
					}
=======
			switch requestMapStruct.streamMessage.Type {
			case string(smsg.PortForwardData):
				// Check our seqNumber
				if requestMapStruct.streamMessage.SequenceNumber == expectedDataSeqNumber {
					processDataMessage(requestMapStruct.streamMessageContent.Content)
				} else {
					// Update our buffer
					dataBuffer[requestMapStruct.streamMessage.SequenceNumber] = requestMapStruct.streamMessageContent.Content
				}
>>>>>>> ce308a52

					// Always attempt to processes out of order messages
					outOfOrderDataContent, ok := dataBuffer[expectedDataSeqNumber]
					for ok {
						// Keep pulling older messages
						processDataMessage(outOfOrderDataContent)
						outOfOrderDataContent, ok = dataBuffer[expectedDataSeqNumber]
					}
				} else if requestMapStruct.streamMessage.Type == smsg.Error || requestMapStruct.streamMessage.TypeV2 == smsg.Error {
					if requestMapStruct.streamMessage.SequenceNumber == expectedErrorSeqNumber {
						processErrorMessage(requestMapStruct.streamMessageContent.Content)
					} else {
						// Update our buffer
						errorBuffer[requestMapStruct.streamMessage.SequenceNumber] = requestMapStruct.streamMessageContent.Content
					}

					// Always attempt to process out of order messages
					outOfOrderErrorContent, ok := errorBuffer[expectedErrorSeqNumber]
					for ok {
						// Keep pulling older messages
						processErrorMessage(outOfOrderErrorContent)
						outOfOrderErrorContent, ok = errorBuffer[expectedErrorSeqNumber]
					}
				} else {
					p.logger.Errorf("unhandled stream type: %s and typeV2: %s", requestMapStruct.streamMessage.Type, requestMapStruct.streamMessage.TypeV2)
				}
			// prior to 202204
			case "":
				switch requestMapStruct.streamMessage.Type {
				case smsg.DataPortForward:
					// Check our seqNumber
					if requestMapStruct.streamMessage.SequenceNumber == expectedDataSeqNumber {
						processDataMessage(requestMapStruct.streamMessageContent.Content)
					} else {
						// Update our buffer
						dataBuffer[requestMapStruct.streamMessage.SequenceNumber] = requestMapStruct.streamMessageContent.Content
					}
					// Always attempt to processes out of order messages
					outOfOrderDataContent, ok := dataBuffer[expectedDataSeqNumber]
					for ok {
						// Keep pulling older messages
						processDataMessage(outOfOrderDataContent)
						outOfOrderDataContent, ok = dataBuffer[expectedDataSeqNumber]
					}
				case smsg.ErrorPortForward:
					if requestMapStruct.streamMessage.SequenceNumber == expectedErrorSeqNumber {
						processErrorMessage(requestMapStruct.streamMessageContent.Content)
					} else {
						// Update our buffer
						errorBuffer[requestMapStruct.streamMessage.SequenceNumber] = requestMapStruct.streamMessageContent.Content
					}
					// Always attempt to process out of order messages
					outOfOrderErrorContent, ok := errorBuffer[expectedErrorSeqNumber]
					for ok {
						// Keep pulling older messages
						processErrorMessage(outOfOrderErrorContent)
						outOfOrderErrorContent, ok = errorBuffer[expectedErrorSeqNumber]
					}
				default:
					p.logger.Errorf("unhandled stream type: %s", requestMapStruct.streamMessage.Type)
				}
<<<<<<< HEAD
			default:
				p.logger.Errorf("unhandled schema version: %s", requestMapStruct.streamMessage.SchemaVersion)
=======
			case string(smsg.PortForwardEnd):
				// Alert on our done chan
				doneChan <- true
>>>>>>> ce308a52
			}
		}
	}
}

// requestID returns the request id for stream.
func (p *PortForwardAction) requestID(stream httpstream.Stream) (string, error) {
	requestID := stream.Headers().Get(kubeutils.PortForwardRequestIDHeader)
	if len(requestID) == 0 {
		return "", errors.New("port forwarding is not supported")
	}
	return requestID, nil
}

// Helper function so we avoid writing to this map at the same time
func (p *PortForwardAction) updateRequestMap(newStreamChan chan RequestMapStruct, key string) {
	defer p.requestMapLock.Unlock()

	p.requestMapLock.Lock()
	p.requestMap[key] = newStreamChan
}

func (p *PortForwardAction) deleteRequestMap(key string) {
	defer p.requestMapLock.Unlock()

	p.requestMapLock.Lock()
	delete(p.requestMap, key)
}

func (p *PortForwardAction) getRequestMap(key string) (chan RequestMapStruct, bool) {
	defer p.requestMapLock.Unlock()

	p.requestMapLock.Lock()
	act, ok := p.requestMap[key]
	return act, ok
}

func bubbleUpError(writer http.ResponseWriter, content string) {
	// Bubble up the error to the user
	// Ref: https://pkg.go.dev/golang.org/x/build/kubernetes/api#Status
	toReturn := api.Status{
		Message: content,
		Status:  api.StatusFailure,
		Code:    http.StatusForbidden,
		Reason:  "Forbidden",
	}
	toReturnMarshal, err := json.Marshal(toReturn)
	if err != nil {
		// Best effort bubble up
		writer.WriteHeader(http.StatusInternalServerError)
		writer.Write([]byte(err.Error()))
	} else {
		writer.WriteHeader(http.StatusForbidden)
		writer.Header().Set("Content-Type", "application/json")
		writer.Write(toReturnMarshal)
	}
}<|MERGE_RESOLUTION|>--- conflicted
+++ resolved
@@ -305,6 +305,9 @@
 
 func (p *PortForwardAction) forwardStreamPair(portforwardSession *httpStreamPair, remotePort int64) error {
 	// Make a done channel
+	// there are 4 instances where you push true to the done channel.
+	// processErrorMessage and processDataMessage, the error on read, and PortForwardEnd could all theoretically happen at the same time (I think)
+	// So to remedy that I rounded up to 5.
 	doneChan := make(chan bool, 5)
 
 	// Make and update the stream channel for this requestId
@@ -421,7 +424,6 @@
 			// Return
 			return nil
 		case requestMapStruct := <-requestMapChannel:
-<<<<<<< HEAD
 			// contentBytes, _ := base64.StdEncoding.DecodeString(streamMessage.Content)
 
 			switch requestMapStruct.streamMessage.SchemaVersion {
@@ -438,17 +440,6 @@
 						// Update our buffer
 						dataBuffer[requestMapStruct.streamMessage.SequenceNumber] = requestMapStruct.streamMessageContent.Content
 					}
-=======
-			switch requestMapStruct.streamMessage.Type {
-			case string(smsg.PortForwardData):
-				// Check our seqNumber
-				if requestMapStruct.streamMessage.SequenceNumber == expectedDataSeqNumber {
-					processDataMessage(requestMapStruct.streamMessageContent.Content)
-				} else {
-					// Update our buffer
-					dataBuffer[requestMapStruct.streamMessage.SequenceNumber] = requestMapStruct.streamMessageContent.Content
-				}
->>>>>>> ce308a52
 
 					// Always attempt to processes out of order messages
 					outOfOrderDataContent, ok := dataBuffer[expectedDataSeqNumber]
@@ -457,6 +448,12 @@
 						processDataMessage(outOfOrderDataContent)
 						outOfOrderDataContent, ok = dataBuffer[expectedDataSeqNumber]
 					}
+
+					if !requestMapStruct.streamMessage.More {
+						// Alert on our done chan
+						doneChan <- true
+					}
+
 				} else if requestMapStruct.streamMessage.Type == smsg.Error || requestMapStruct.streamMessage.TypeV2 == smsg.Error {
 					if requestMapStruct.streamMessage.SequenceNumber == expectedErrorSeqNumber {
 						processErrorMessage(requestMapStruct.streamMessageContent.Content)
@@ -510,14 +507,8 @@
 				default:
 					p.logger.Errorf("unhandled stream type: %s", requestMapStruct.streamMessage.Type)
 				}
-<<<<<<< HEAD
 			default:
 				p.logger.Errorf("unhandled schema version: %s", requestMapStruct.streamMessage.SchemaVersion)
-=======
-			case string(smsg.PortForwardEnd):
-				// Alert on our done chan
-				doneChan <- true
->>>>>>> ce308a52
 			}
 		}
 	}
