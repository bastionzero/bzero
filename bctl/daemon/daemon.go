--- conflicted
+++ resolved
@@ -166,18 +166,11 @@
 		config[SERVICE_URL].Value,
 		params,
 		headers,
-<<<<<<< HEAD
-		agentPubKey,
-		identityFile,
-		remoteHost,
-=======
-		config[AGENT_PUB_KEY].Value,
-		targetSelectHandler,
+		config[AGENT_PUB_KEY].Value,
 		config[IDENTITY_FILE].Value,
 		config[KNOWN_HOSTS_FILE].Value,
 		strings.Split(config[HOSTNAMES].Value, ","),
 		config[REMOTE_HOST].Value,
->>>>>>> c713841e
 		remotePort,
 		config[LOCAL_PORT].Value,
 		config[SSH_ACTION].Value,
@@ -195,12 +188,7 @@
 		config[SERVICE_URL].Value,
 		params,
 		headers,
-<<<<<<< HEAD
-		agentPubKey,
-=======
-		config[AGENT_PUB_KEY].Value,
-		targetSelectHandler,
->>>>>>> c713841e
+		config[AGENT_PUB_KEY].Value,
 	)
 }
 
@@ -223,13 +211,8 @@
 		config[SERVICE_URL].Value,
 		params,
 		headers,
-<<<<<<< HEAD
-		agentPubKey,
-	)
-=======
-		config[AGENT_PUB_KEY].Value,
-		targetSelectHandler)
->>>>>>> c713841e
+		config[AGENT_PUB_KEY].Value,
+	)
 }
 
 func startDbServer(logger *bzlogger.Logger, headers map[string]string, params map[string]string, cert *bzcert.DaemonBZCert) error {
@@ -251,13 +234,8 @@
 		config[SERVICE_URL].Value,
 		params,
 		headers,
-<<<<<<< HEAD
-		agentPubKey,
-	)
-=======
-		config[AGENT_PUB_KEY].Value,
-		targetSelectHandler)
->>>>>>> c713841e
+		config[AGENT_PUB_KEY].Value,
+	)
 }
 
 func startKubeServer(logger *bzlogger.Logger, headers map[string]string, params map[string]string, cert *bzcert.DaemonBZCert) error {
@@ -286,26 +264,8 @@
 		config[SERVICE_URL].Value,
 		params,
 		headers,
-<<<<<<< HEAD
-		agentPubKey,
-	)
-=======
-		config[AGENT_PUB_KEY].Value,
-		targetSelectHandler)
-}
-
-func targetSelectHandler(agentMessage am.AgentMessage) (string, error) {
-	switch am.MessageType(agentMessage.MessageType) {
-	case am.Keysplitting:
-		return "RequestDaemonToBastionV1", nil
-	case am.OpenDataChannel:
-		return "OpenDataChannelDaemonToBastionV1", nil
-	case am.CloseDataChannel:
-		return "CloseDataChannelDaemonToBastionV1", nil
-	default:
-		return "", fmt.Errorf("unhandled message type: %s", agentMessage.MessageType)
-	}
->>>>>>> c713841e
+		config[AGENT_PUB_KEY].Value,
+	)
 }
 
 // read all environment variables and apply the processing for specific fields that need it
