--- conflicted
+++ resolved
@@ -114,15 +114,11 @@
 	if err != nil {
 		return err
 	}
-<<<<<<< HEAD
 
 	// This validates the bzcert before creating the server so we can fail
 	// fast if the cert is no longer valid. This may result in prompting the
 	// user to login again if the cert contains expired IdP id tokens
-	cert, err := bzcert.New(config)
-=======
 	cert, err := bzcert.New(zliConfig)
->>>>>>> 732a7cd8
 	if err != nil {
 		exitcodes.HandleDaemonError(err, logger)
 
