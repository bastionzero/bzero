--- conflicted
+++ resolved
@@ -34,31 +34,6 @@
 
 // Plugins this datachannel accepts
 type PluginName string
-<<<<<<< HEAD
-
-const (
-	Kube PluginName = "kube"
-	Db   PluginName = "db"
-	Web  PluginName = "web"
-)
-
-type OpenDataChannelPayload struct {
-	Syn    []byte `json:"syn"`
-	Action string `json:"action"`
-}
-
-type DataChannel struct {
-	logger       *logger.Logger
-	tmb          tomb.Tomb
-	websocket    *websocket.Websocket
-	id           string // DataChannel's ID
-	ready        bool
-	plugin       plugin.IPlugin
-	keysplitting keysplitting.IKeysplitting
-	handshook    bool // aka whether we need to send a syn
-
-	// channels for incoming and outgoing messages
-=======
 
 const (
 	Kube PluginName = "kube"
@@ -82,7 +57,6 @@
 	handshook    bool // bool to indicate if we have received a valid syn ack (initally set to false)
 
 	// channels for incoming messages
->>>>>>> ce49438c
 	inputChan chan am.AgentMessage
 
 	// input channel for keysplitting messages only.  This allows for keysplitting messages to be
@@ -138,21 +112,13 @@
 	// tell Bastion we're opening a datachannel and send SYN to agent initiates an authenticated datachannel
 	if err := dc.openDataChannel(action, actionParams); err != nil {
 		logger.Error(err)
-<<<<<<< HEAD
-		return &DataChannel{}, &tomb.Tomb{}, err
-=======
 		return nil, &tomb.Tomb{}, err
->>>>>>> ce49438c
 	}
 
 	// start our plugin
 	if err := dc.startPlugin(action, actionParams); err != nil {
 		logger.Error(err)
-<<<<<<< HEAD
-		return &DataChannel{}, &tomb.Tomb{}, err
-=======
 		return nil, &tomb.Tomb{}, err
->>>>>>> ce49438c
 	}
 
 	// listener for incoming messages
@@ -390,11 +356,7 @@
 
 			// In order to get back on the keysplitting train, we need to resend the syn, get the synack
 			// so that our input message handler is pointing to the right thing.
-<<<<<<< HEAD
-			if err := d.sendSyn(d.onDeck.Action); err != nil {
-=======
 			if err := d.sendSyn(d.getOnDeck().Action); err != nil {
->>>>>>> ce49438c
 				return err
 			} else {
 				return rerr
@@ -447,21 +409,12 @@
 		d.ready = true
 
 		// If there is a message that wasn't sent because we got a keysplitting validation error on it, send it now
-<<<<<<< HEAD
-		if d.onDeck.Action != "" {
-			return d.sendKeysplitting(&ksMessage, d.onDeck.Action, d.onDeck.ActionPayload)
-		}
-	case ksmsg.DataAck:
-		// If we had something on deck, then this was the ack for it and we can remove it
-		d.onDeck = bzplugin.ActionWrapper{}
-=======
 		if next := d.getOnDeck(); next.Action != "" {
 			return d.sendKeysplitting(&ksMessage, next.Action, next.ActionPayload)
 		}
 	case ksmsg.DataAck:
 		// If we had something on deck, then this was the ack for it and we can remove it
 		d.setOnDeck(bzplugin.ActionWrapper{})
->>>>>>> ce49438c
 
 		// If we're here, it means that the previous data message that caused the error was accepted
 		d.retry = 0
@@ -478,17 +431,10 @@
 		if action, returnPayload, err := d.plugin.ReceiveKeysplitting(action, actionResponsePayload); err == nil {
 
 			// We need to know the last message for invisible response to keysplitting validation errors
-<<<<<<< HEAD
-			d.lastMessage = bzplugin.ActionWrapper{
-				Action:        action,
-				ActionPayload: returnPayload,
-			}
-=======
 			d.setLastMessage(bzplugin.ActionWrapper{
 				Action:        action,
 				ActionPayload: returnPayload,
 			})
->>>>>>> ce49438c
 
 			return d.sendKeysplitting(&ksMessage, action, returnPayload)
 
