package datachannel

import (
	"encoding/json"
	"fmt"
	"time"

	tomb "gopkg.in/tomb.v2"

<<<<<<< HEAD
	"bastionzero.com/bctl/v1/bctl/daemon/keysplitting"
	plgn "bastionzero.com/bctl/v1/bctl/daemon/plugin"
	"bastionzero.com/bctl/v1/bctl/daemon/plugin/db"
	"bastionzero.com/bctl/v1/bctl/daemon/plugin/kube"
	shellplugin "bastionzero.com/bctl/v1/bctl/daemon/plugin/shell"
	"bastionzero.com/bctl/v1/bctl/daemon/plugin/ssh"
	"bastionzero.com/bctl/v1/bctl/daemon/plugin/web"
=======
>>>>>>> 82fcf0e1
	am "bastionzero.com/bctl/v1/bzerolib/channels/agentmessage"
	"bastionzero.com/bctl/v1/bzerolib/channels/websocket"
	rrr "bastionzero.com/bctl/v1/bzerolib/error"
	ksmsg "bastionzero.com/bctl/v1/bzerolib/keysplitting/message"
	"bastionzero.com/bctl/v1/bzerolib/logger"
	bzplugin "bastionzero.com/bctl/v1/bzerolib/plugin"
<<<<<<< HEAD
	bzdb "bastionzero.com/bctl/v1/bzerolib/plugin/db"
	bzkube "bastionzero.com/bctl/v1/bzerolib/plugin/kube"
	bzshell "bastionzero.com/bctl/v1/bzerolib/plugin/shell"
	bzssh "bastionzero.com/bctl/v1/bzerolib/plugin/ssh"
	bzweb "bastionzero.com/bctl/v1/bzerolib/plugin/web"
=======
>>>>>>> 82fcf0e1
	smsg "bastionzero.com/bctl/v1/bzerolib/stream/message"
)

const (
	// amount of time we're willing to wait for our first keysplitting message
	handshakeTimeout = 20 * time.Second

	// maximum amount of time we want to keep this datachannel alive after
	// neither receiving nor sending anything
	datachannelIdleTimeout = 7 * 24 * time.Hour
)

type OpenDataChannelPayload struct {
	Syn    []byte `json:"syn"`
	Action string `json:"action"`
}

type IKeysplitting interface {
	BuildSyn(action string, payload interface{}, send bool) (*ksmsg.KeysplittingMessage, error)
	Validate(ksMessage *ksmsg.KeysplittingMessage) error
	Recover(errorMessage rrr.ErrorMessage) error
	Inbox(action string, actionPayload []byte) error
	Outbox() <-chan *ksmsg.KeysplittingMessage
	Release()
	Recovering() bool
}

type IPlugin interface {
	ReceiveKeysplitting(action string, actionPayload []byte) error
	ReceiveStream(smessage smsg.StreamMessage)
	Outbox() <-chan bzplugin.ActionWrapper
	Done() <-chan struct{}
	Kill()
}

type DataChannel struct {
	tmb    tomb.Tomb
	logger *logger.Logger
	id     string // DataChannel's ID

	websocket   websocket.IWebsocket
	keysplitter IKeysplitting
	plugin      IPlugin

	// channels for incoming messages
	inputChan chan *am.AgentMessage
}

func New(
	logger *logger.Logger,
	id string,
	parentTmb *tomb.Tomb, // daemon has ability to rage quit and take everything down with it
	websocket websocket.IWebsocket,
	keysplitter IKeysplitting,
	plugin IPlugin,
	action string,
	synPayload interface{},
	attach bool, // bool to indicate if we are attaching to an existing datachannel
) (*DataChannel, *tomb.Tomb, error) {

	dc := &DataChannel{
		logger:      logger,
		id:          id,
		websocket:   websocket,
		keysplitter: keysplitter,
		plugin:      plugin,
		inputChan:   make(chan *am.AgentMessage, 50),
	}

	// register with websocket so datachannel can send and receive messages
	websocket.Subscribe(id, dc)

	// if we're attaching to an existing datachannel vs if we are creating a new one
	if !attach {
		// tell Bastion we're opening a datachannel and send SYN to agent initiates an authenticated datachannel
		logger.Info("Sending request to agent to open a new datachannel")
		if err := dc.openDataChannel(action, synPayload); err != nil {
			return nil, nil, err
		}
	} else if _, err := keysplitter.BuildSyn(action, synPayload, true); err != nil {
		return nil, nil, fmt.Errorf("failed to build and send syn for attachment flow")
	} else {
		logger.Infof("Sending SYN on existing datachannel %s with actions %s.", dc.id, action)
	}

	dc.tmb.Go(func() error {
		defer websocket.Unsubscribe(id) // causes decoupling from websocket
		defer dc.logger.Info("Datachannel done")

		// wait for the syn/ack to our intial syn message or an error
		if err := dc.handshakeOrTimeout(); err != nil {
			dc.logger.Error(err)
			return err
		}
		dc.logger.Info("Initial handshake complete")

		for {
			select {
			case <-parentTmb.Dying(): // daemon is dying
				dc.logger.Info("Datachannel was orphaned too young and can't be batman :'(")
				dc.plugin.Kill()
				return nil
			case <-dc.tmb.Dying():
				dc.logger.Infof("Datachannel dying: %s", dc.tmb.Err().Error())
				dc.plugin.Kill()
				return nil
			case <-dc.plugin.Done():
				dc.logger.Infof("%s is done", action)
				// wait for any in-flight messages to come in or timeout
				return dc.waitOrTimeout()
			case agentMessage := <-dc.inputChan: // receive messages
				if err := dc.processInputMessage(agentMessage); err != nil {
					dc.logger.Error(err)
				}
			case <-time.After(datachannelIdleTimeout):
				dc.logger.Info("Datachannel has been idle for too long, ceasing operation")
				return fmt.Errorf("cleaning up stale datachannel")
			}
		}
	})

	go dc.sendKeysplitting()
	go dc.zapPluginOutput()

	return dc, &dc.tmb, nil
}

func (d *DataChannel) handshakeOrTimeout() error {
	select {
	case <-d.tmb.Dying():
		return nil
	case agentMessage := <-d.inputChan:
		switch am.MessageType(agentMessage.MessageType) {
		case am.Error:
			return d.handleError(agentMessage)
		case am.Keysplitting:
			if err := d.handleKeysplitting(agentMessage); err != nil {
				return err
			} else {
				return nil
			}
		default:
			return fmt.Errorf("datachannel must start with a mrzap or error message, recieved: %s", agentMessage.MessageType)
		}
	case <-time.After(handshakeTimeout):
		return fmt.Errorf("handshake timed out")
	}
}

func (d *DataChannel) waitOrTimeout() error {
	idleTimeout := 2 * time.Second
	absoluteTimeout := time.NewTicker(10 * time.Second)
	defer absoluteTimeout.Stop()
	for {
		select {
		case <-d.inputChan:
		case <-time.After(idleTimeout): // idle timeout
			return nil
		case <-absoluteTimeout.C:
			d.logger.Errorf("timed out waiting for agent to finish sending messages after plugin closed")
			return nil
		}
	}
}

func (d *DataChannel) sendKeysplitting() error {
	for {
		select {
		case <-d.tmb.Dying():
			d.keysplitter.Release()
			return nil
		case ksMessage := <-d.keysplitter.Outbox():
			if ksMessage.Type == ksmsg.Syn || !d.keysplitter.Recovering() {
				d.send(am.Keysplitting, ksMessage)
			}
		}
	}
}

func (d *DataChannel) zapPluginOutput() error {
	for {
		select {
		case <-d.tmb.Dying():
			return nil
		case wrapper := <-d.plugin.Outbox():
			// Build and send response
			if err := d.keysplitter.Inbox(wrapper.Action, wrapper.ActionPayload); err != nil {
				d.logger.Errorf("could not build response message: %s", err)
			}
		}
	}
}

func (d *DataChannel) Close(reason error) {
	d.tmb.Kill(reason) // kills all datachannel, plugin, and action goroutines
}

func (d *DataChannel) openDataChannel(action string, synPayload interface{}) error {
	synMessage, err := d.keysplitter.BuildSyn(action, synPayload, false)
	if err != nil {
		return fmt.Errorf("error building syn: %s", err)
	}

	// Marshal the syn
	synBytes, err := json.Marshal(synMessage)
	if err != nil {
		return fmt.Errorf("error marshalling syn: %s", err)
	}

	messagePayload := OpenDataChannelPayload{
		Syn:    synBytes,
		Action: action,
	}

	// Marshal the messagePayload
	messagePayloadBytes, err := json.Marshal(messagePayload)
	if err != nil {
		return fmt.Errorf("error marshalling OpenDataChannelPayload: %s", err)
	}

	// send new datachannel message to agent, as we can build the syn here
	odMessage := am.AgentMessage{
		ChannelId:      d.id,
		MessagePayload: messagePayloadBytes,
		MessageType:    string(am.OpenDataChannel),
	}
	d.websocket.Send(odMessage)

	return nil
}

<<<<<<< HEAD
func (d *DataChannel) startPlugin(pluginName bzplugin.PluginName, actionParams []byte) error {
	// start plugin based on name
	subLogger := d.logger.GetPluginLogger(string(pluginName))
	switch pluginName {
	case bzplugin.Db:
		// Deserialize the action params
		var dbParams bzdb.DbActionParams
		if err := json.Unmarshal(actionParams, &dbParams); err != nil {
			return fmt.Errorf("error deserializing actions params")
		}

		// start db plugin
		if plugin, err := db.New(&d.tmb, subLogger, dbParams); err != nil {
			return fmt.Errorf("could not start db daemon plugin: %s", err)
		} else {
			d.plugin = plugin
		}
	case bzplugin.Kube:
		// Deserialize the action params
		var kubeParams bzkube.KubeActionParams
		if err := json.Unmarshal(actionParams, &kubeParams); err != nil {
			return fmt.Errorf("error deserializing actions params")
		}

		// start kube plugin
		if plugin, err := kube.New(&d.tmb, subLogger, kubeParams); err != nil {
			return fmt.Errorf("could not start kube daemon plugin: %s", err)
		} else {
			d.plugin = plugin
		}
	case bzplugin.Shell:
		// Deserialize the action params
		var shellParams bzshell.ShellActionParams
		if err := json.Unmarshal(actionParams, &shellParams); err != nil {
			return fmt.Errorf("error deserializing actions params")
		}

		// start shell plugin
		if plugin, err := shellplugin.New(&d.tmb, subLogger, shellParams, d.attach); err != nil {
			return fmt.Errorf("could not start shell daemon plugin: %s", err)
		} else {
			d.plugin = plugin
		}
	case bzplugin.Ssh:
		// Deserialize the action params
		var sshParams bzssh.SshActionParams
		if err := json.Unmarshal(actionParams, &sshParams); err != nil {
			return fmt.Errorf("error deserializing actions params")
		}

		// start ssh plugin
		if plugin, err := ssh.New(&d.tmb, subLogger, sshParams); err != nil {
			return fmt.Errorf("could not start ssh daemon plugin: %s", err)
		} else {
			d.plugin = plugin
		}

	case bzplugin.Web:
		// Deserialize the action params
		var webParams bzweb.WebActionParams
		if err := json.Unmarshal(actionParams, &webParams); err != nil {
			return fmt.Errorf("error deserializing actions params")
		}

		// start web plugin
		if plugin, err := web.New(&d.tmb, subLogger, webParams); err != nil {
			return fmt.Errorf("could not start web daemon plugin: %s", err)
		} else {
			d.plugin = plugin
		}
	default:
		return fmt.Errorf("unrecognized plugin passed to datachannel: %s", pluginName)
	}

	return nil
}

func (d *DataChannel) Feed(data interface{}) error {
	if d.plugin != nil {
		d.plugin.Feed(data)
		return nil
	} else {
		rerr := fmt.Errorf("no plugin is associated with this datachannel")
		d.logger.Error(rerr)
		return rerr
	}
}

=======
>>>>>>> 82fcf0e1
// Wraps and sends the payload
func (d *DataChannel) send(messageType am.MessageType, messagePayload interface{}) error {
	if messageBytes, err := json.Marshal(messagePayload); err != nil {
		return fmt.Errorf("failed to marshal the provided agent message payload: %s", messageBytes)
	} else {
		agentMessage := am.AgentMessage{
			ChannelId:      d.id,
			MessageType:    string(messageType),
			SchemaVersion:  am.CurrentVersion,
			MessagePayload: messageBytes,
		}

		// Push message to websocket channel output
		d.websocket.Send(agentMessage)
		return nil
	}
}

func (d *DataChannel) Receive(agentMessage am.AgentMessage) {
	if d.tmb.Alive() {
		d.inputChan <- &agentMessage
	}
}

func (d *DataChannel) processInputMessage(agentMessage *am.AgentMessage) error {
	d.logger.Debugf("Datachannel received %v message", agentMessage.MessageType)

	switch am.MessageType(agentMessage.MessageType) {
	case am.Error:
		if err := d.handleError(agentMessage); err != nil {
			// if we can't recover then shut everything down
			d.logger.Error(err)
			d.tmb.Kill(err)
		}
	case am.Keysplitting:
		if err := d.handleKeysplitting(agentMessage); err != nil {
			d.logger.Error(err)
		}
	case am.Stream:
		return d.handleStream(agentMessage)
	default:
		return fmt.Errorf("unhandled message type: %s", agentMessage.MessageType)
	}
	return nil
}

func (d *DataChannel) handleError(agentMessage *am.AgentMessage) error {
	var errMessage rrr.ErrorMessage
	if err := json.Unmarshal(agentMessage.MessagePayload, &errMessage); err != nil {
		return fmt.Errorf("could not unmarshal error message: %s", err)
	}

	if rrr.ErrorType(errMessage.Type) == rrr.KeysplittingValidationError {
		return d.keysplitter.Recover(errMessage)
	} else {
		return fmt.Errorf("received fatal %s error from agent: %s", errMessage.Type, errMessage.Message)
	}
}

func (d *DataChannel) handleStream(agentMessage *am.AgentMessage) error {
	var sMessage smsg.StreamMessage
	if err := json.Unmarshal(agentMessage.MessagePayload, &sMessage); err != nil {
		return fmt.Errorf("malformed Stream message")
	} else {
		d.plugin.ReceiveStream(sMessage)
		return nil
	}
}

func (d *DataChannel) handleKeysplitting(agentMessage *am.AgentMessage) error {
	// unmarshal the keysplitting message
	var ksMessage ksmsg.KeysplittingMessage
	if err := json.Unmarshal(agentMessage.MessagePayload, &ksMessage); err != nil {
		return fmt.Errorf("malformed Keysplitting message")
	}

	// validate keysplitting message
	if err := d.keysplitter.Validate(&ksMessage); err != nil {
		return fmt.Errorf("invalid keysplitting message: %s", err)
	}

	switch ksMessage.KeysplittingPayload.(type) {
	case ksmsg.SynAckPayload:
	case ksmsg.DataAckPayload:
		// Send message to plugin's input message handler
		if err := d.plugin.ReceiveKeysplitting(ksMessage.GetAction(), ksMessage.GetActionPayload()); err != nil {
			return err
		}
	default:
		return fmt.Errorf("unhandled keysplitting type")
	}

	return nil
}<|MERGE_RESOLUTION|>--- conflicted
+++ resolved
@@ -7,30 +7,12 @@
 
 	tomb "gopkg.in/tomb.v2"
 
-<<<<<<< HEAD
-	"bastionzero.com/bctl/v1/bctl/daemon/keysplitting"
-	plgn "bastionzero.com/bctl/v1/bctl/daemon/plugin"
-	"bastionzero.com/bctl/v1/bctl/daemon/plugin/db"
-	"bastionzero.com/bctl/v1/bctl/daemon/plugin/kube"
-	shellplugin "bastionzero.com/bctl/v1/bctl/daemon/plugin/shell"
-	"bastionzero.com/bctl/v1/bctl/daemon/plugin/ssh"
-	"bastionzero.com/bctl/v1/bctl/daemon/plugin/web"
-=======
->>>>>>> 82fcf0e1
 	am "bastionzero.com/bctl/v1/bzerolib/channels/agentmessage"
 	"bastionzero.com/bctl/v1/bzerolib/channels/websocket"
 	rrr "bastionzero.com/bctl/v1/bzerolib/error"
 	ksmsg "bastionzero.com/bctl/v1/bzerolib/keysplitting/message"
 	"bastionzero.com/bctl/v1/bzerolib/logger"
 	bzplugin "bastionzero.com/bctl/v1/bzerolib/plugin"
-<<<<<<< HEAD
-	bzdb "bastionzero.com/bctl/v1/bzerolib/plugin/db"
-	bzkube "bastionzero.com/bctl/v1/bzerolib/plugin/kube"
-	bzshell "bastionzero.com/bctl/v1/bzerolib/plugin/shell"
-	bzssh "bastionzero.com/bctl/v1/bzerolib/plugin/ssh"
-	bzweb "bastionzero.com/bctl/v1/bzerolib/plugin/web"
-=======
->>>>>>> 82fcf0e1
 	smsg "bastionzero.com/bctl/v1/bzerolib/stream/message"
 )
 
@@ -262,97 +244,6 @@
 	return nil
 }
 
-<<<<<<< HEAD
-func (d *DataChannel) startPlugin(pluginName bzplugin.PluginName, actionParams []byte) error {
-	// start plugin based on name
-	subLogger := d.logger.GetPluginLogger(string(pluginName))
-	switch pluginName {
-	case bzplugin.Db:
-		// Deserialize the action params
-		var dbParams bzdb.DbActionParams
-		if err := json.Unmarshal(actionParams, &dbParams); err != nil {
-			return fmt.Errorf("error deserializing actions params")
-		}
-
-		// start db plugin
-		if plugin, err := db.New(&d.tmb, subLogger, dbParams); err != nil {
-			return fmt.Errorf("could not start db daemon plugin: %s", err)
-		} else {
-			d.plugin = plugin
-		}
-	case bzplugin.Kube:
-		// Deserialize the action params
-		var kubeParams bzkube.KubeActionParams
-		if err := json.Unmarshal(actionParams, &kubeParams); err != nil {
-			return fmt.Errorf("error deserializing actions params")
-		}
-
-		// start kube plugin
-		if plugin, err := kube.New(&d.tmb, subLogger, kubeParams); err != nil {
-			return fmt.Errorf("could not start kube daemon plugin: %s", err)
-		} else {
-			d.plugin = plugin
-		}
-	case bzplugin.Shell:
-		// Deserialize the action params
-		var shellParams bzshell.ShellActionParams
-		if err := json.Unmarshal(actionParams, &shellParams); err != nil {
-			return fmt.Errorf("error deserializing actions params")
-		}
-
-		// start shell plugin
-		if plugin, err := shellplugin.New(&d.tmb, subLogger, shellParams, d.attach); err != nil {
-			return fmt.Errorf("could not start shell daemon plugin: %s", err)
-		} else {
-			d.plugin = plugin
-		}
-	case bzplugin.Ssh:
-		// Deserialize the action params
-		var sshParams bzssh.SshActionParams
-		if err := json.Unmarshal(actionParams, &sshParams); err != nil {
-			return fmt.Errorf("error deserializing actions params")
-		}
-
-		// start ssh plugin
-		if plugin, err := ssh.New(&d.tmb, subLogger, sshParams); err != nil {
-			return fmt.Errorf("could not start ssh daemon plugin: %s", err)
-		} else {
-			d.plugin = plugin
-		}
-
-	case bzplugin.Web:
-		// Deserialize the action params
-		var webParams bzweb.WebActionParams
-		if err := json.Unmarshal(actionParams, &webParams); err != nil {
-			return fmt.Errorf("error deserializing actions params")
-		}
-
-		// start web plugin
-		if plugin, err := web.New(&d.tmb, subLogger, webParams); err != nil {
-			return fmt.Errorf("could not start web daemon plugin: %s", err)
-		} else {
-			d.plugin = plugin
-		}
-	default:
-		return fmt.Errorf("unrecognized plugin passed to datachannel: %s", pluginName)
-	}
-
-	return nil
-}
-
-func (d *DataChannel) Feed(data interface{}) error {
-	if d.plugin != nil {
-		d.plugin.Feed(data)
-		return nil
-	} else {
-		rerr := fmt.Errorf("no plugin is associated with this datachannel")
-		d.logger.Error(rerr)
-		return rerr
-	}
-}
-
-=======
->>>>>>> 82fcf0e1
 // Wraps and sends the payload
 func (d *DataChannel) send(messageType am.MessageType, messagePayload interface{}) error {
 	if messageBytes, err := json.Marshal(messagePayload); err != nil {
