--- conflicted
+++ resolved
@@ -31,15 +31,6 @@
 	websocket *websocket.Websocket
 	tmb       tomb.Tomb
 
-<<<<<<< HEAD
-	remoteHost   string
-	remotePort   int
-	targetUser   string
-	identityFile string
-=======
-	// Handler to select message types
-	targetSelectHandler func(msg am.AgentMessage) (string, error)
-
 	remoteHost string
 	remotePort int
 	localPort  string
@@ -48,7 +39,6 @@
 	identityFile   string
 	knownHostsFile string
 	hostNames      []string
->>>>>>> c713841e
 
 	// fields for new datachannels
 	params      map[string]string
@@ -77,32 +67,19 @@
 ) error {
 
 	server := &SshServer{
-<<<<<<< HEAD
-		logger:       logger,
-		serviceUrl:   serviceUrl,
-		targetUser:   targetUser,
-		params:       params,
-		headers:      headers,
-		cert:         cert,
-		identityFile: identityFile,
-		remoteHost:   remoteHost,
-		remotePort:   remotePort,
-=======
-		logger:              logger,
-		serviceUrl:          serviceUrl,
-		targetUser:          targetUser,
-		params:              params,
-		headers:             headers,
-		targetSelectHandler: targetSelectHandler,
-		cert:                cert,
-		agentPubKey:         agentPubKey,
-		identityFile:        identityFile,
-		knownHostsFile:      knownHostsFile,
-		hostNames:           hostNames,
-		remoteHost:          remoteHost,
-		remotePort:          remotePort,
-		localPort:           localPort,
->>>>>>> c713841e
+		logger:         logger,
+		serviceUrl:     serviceUrl,
+		targetUser:     targetUser,
+		params:         params,
+		headers:        headers,
+		cert:           cert,
+		agentPubKey:    agentPubKey,
+		identityFile:   identityFile,
+		knownHostsFile: knownHostsFile,
+		hostNames:      hostNames,
+		remoteHost:     remoteHost,
+		remotePort:     remotePort,
+		localPort:      localPort,
 	}
 
 	// Create a new websocket
