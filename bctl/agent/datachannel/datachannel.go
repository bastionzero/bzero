package datachannel

import (
	"encoding/json"
	"errors"
	"fmt"
	"strings"
	"time"

	"gopkg.in/tomb.v2"

	plgn "bastionzero.com/bctl/v1/bctl/agent/plugin"
	db "bastionzero.com/bctl/v1/bctl/agent/plugin/db"
	kube "bastionzero.com/bctl/v1/bctl/agent/plugin/kube"
	"bastionzero.com/bctl/v1/bctl/agent/plugin/shell"
	"bastionzero.com/bctl/v1/bctl/agent/plugin/web"
	am "bastionzero.com/bctl/v1/bzerolib/channels/agentmessage"
	"bastionzero.com/bctl/v1/bzerolib/channels/websocket"
	rrr "bastionzero.com/bctl/v1/bzerolib/error"
	ksmsg "bastionzero.com/bctl/v1/bzerolib/keysplitting/message"
	"bastionzero.com/bctl/v1/bzerolib/logger"
	bzplugin "bastionzero.com/bctl/v1/bzerolib/plugin"
	smsg "bastionzero.com/bctl/v1/bzerolib/stream/message"
)

type IKeysplitting interface {
	GetHpointer() string
	Validate(ksMessage *ksmsg.KeysplittingMessage) error
	BuildResponse(ksMessage *ksmsg.KeysplittingMessage, action string, actionPayload []byte) (ksmsg.KeysplittingMessage, error)
}

type DataChannel struct {
	websocket websocket.IWebsocket
	logger    *logger.Logger
	tmb       tomb.Tomb
	id        string

	plugin       plgn.IPlugin
	keysplitting IKeysplitting

	// incoming and outgoing message channels
	inputChan chan am.AgentMessage
}

func New(parentTmb *tomb.Tomb,
	logger *logger.Logger,
	websocket websocket.IWebsocket,
	id string,
	syn []byte,
	keysplitter IKeysplitting) (*DataChannel, error) {

	datachannel := &DataChannel{
		websocket:    websocket,
		logger:       logger,
		keysplitting: keysplitter,
		inputChan:    make(chan am.AgentMessage, 50),
		id:           id,
	}

	// register with websocket so datachannel can send a receive messages
	websocket.Subscribe(id, datachannel)

	// listener for incoming messages
	datachannel.tmb.Go(func() error {
		defer websocket.Unsubscribe(id) // causes decoupling from websocket
		for {
			select {
			case <-parentTmb.Dying(): // control channel is dying
				return errors.New("agent was orphaned too young and can't be batman :'(")
			case <-datachannel.tmb.Dying():
				time.Sleep(10 * time.Second) // allow the datachannel to close gracefully TODO: Figure out a better way to gracefully die
				return nil
			case agentMessage := <-datachannel.inputChan: // receive messages
				datachannel.processInput(agentMessage)
			}
		}
	})

	// validate the Syn message
	var synPayload ksmsg.KeysplittingMessage
	if err := json.Unmarshal([]byte(syn), &synPayload); err != nil {
		rerr := fmt.Errorf("malformed Keysplitting message")
		logger.Error(rerr)
		return nil, rerr
	} else if synPayload.Type != ksmsg.Syn {
		err := fmt.Errorf("datachannel must be started with a SYN message")
		logger.Error(err)
		return nil, err
	}

	// process our syn to startup the plugin
	datachannel.handleKeysplittingMessage(&synPayload)

	return datachannel, nil
}

func (d *DataChannel) Close(reason error) {
	d.logger.Infof("Datachannel closed because: %s", reason)
	d.tmb.Kill(reason) // kills all datachannel, plugin, and action goroutines
	d.tmb.Wait()
}

// Wraps and sends the payload
func (d *DataChannel) send(messageType am.MessageType, messagePayload interface{}) {
	messageBytes, _ := json.Marshal(messagePayload)
	agentMessage := am.AgentMessage{
		ChannelId:      d.id,
		MessageType:    string(messageType),
		SchemaVersion:  am.SchemaVersion,
		MessagePayload: messageBytes,
	}

	// Push message to websocket channel output
	d.websocket.Send(agentMessage)
}

func (d *DataChannel) sendKeysplitting(keysplittingMessage *ksmsg.KeysplittingMessage, action string, payload []byte) error {
	// Build and send response
	if respKSMessage, err := d.keysplitting.BuildResponse(keysplittingMessage, action, payload); err != nil {
		rerr := fmt.Errorf("could not build response message: %s", err)
		d.logger.Error(rerr)
		return rerr
	} else {
		d.send(am.Keysplitting, respKSMessage)
		return nil
	}
}

func (d *DataChannel) sendError(errType rrr.ErrorType, err error) {
	d.logger.Error(err)
	errMsg := rrr.ErrorMessage{
		Type:     string(errType),
		Message:  err.Error(),
		HPointer: d.keysplitting.GetHpointer(),
	}
	d.send(am.Error, errMsg)
}

func (d *DataChannel) Receive(agentMessage am.AgentMessage) {
	// only push to input channel if we're alive (aka not in the process of dying or already dead)
	if d.tmb.Err() == tomb.ErrStillAlive {
		d.inputChan <- agentMessage
	}
}

func (d *DataChannel) processInput(agentMessage am.AgentMessage) {
	d.logger.Info("received message type: " + agentMessage.MessageType)

	switch am.MessageType(agentMessage.MessageType) {
	case am.Keysplitting:
		var ksMessage ksmsg.KeysplittingMessage
		if err := json.Unmarshal(agentMessage.MessagePayload, &ksMessage); err != nil {
			rerr := fmt.Errorf("malformed Keysplitting message: %s", err)
			d.sendError(rrr.KeysplittingValidationError, rerr)
		} else {
			d.handleKeysplittingMessage(&ksMessage)
		}
	default:
		rerr := fmt.Errorf("unhandled message type: %v", agentMessage.MessageType)
		d.sendError(rrr.ComponentProcessingError, rerr)
	}
}

func (d *DataChannel) handleKeysplittingMessage(keysplittingMessage *ksmsg.KeysplittingMessage) {
	if err := d.keysplitting.Validate(keysplittingMessage); err != nil {
		rerr := fmt.Errorf("invalid keysplitting message: %s", err)
		d.sendError(rrr.KeysplittingValidationError, rerr)
		return
	}

	switch keysplittingMessage.Type {
	case ksmsg.Syn:
		synPayload := keysplittingMessage.KeysplittingPayload.(ksmsg.SynPayload)

		// Grab user's action
		if parsedAction := strings.Split(synPayload.Action, "/"); len(parsedAction) <= 1 {
			rerr := fmt.Errorf("malformed action: %s", synPayload.Action)
			d.sendError(rrr.ComponentProcessingError, rerr)
			return
		} else {

			// Don't start plugin if there's already one started
			if d.plugin == nil {

				// Start plugin based on action
				actionPrefix := parsedAction[0]
				if err := d.startPlugin(bzplugin.PluginName(actionPrefix), synPayload.Action, synPayload.ActionPayload); err != nil {
					d.sendError(rrr.ComponentStartupError, err)
					return
				}
			}

			// return a SYN/ACK
			d.sendKeysplitting(keysplittingMessage, "", []byte{}) // empty payload
		}
	case ksmsg.Data:
		dataPayload := keysplittingMessage.KeysplittingPayload.(ksmsg.DataPayload)

		if d.plugin == nil { // Can't process data message if no plugin created
			rerr := fmt.Errorf("plugin does not exist")
			d.sendError(rrr.ComponentProcessingError, rerr)
			return
		}

		// Send message to plugin and catch response action payload
		// TODO: if we're ignoring the action we should really not be sending it up here
		if _, returnPayload, err := d.plugin.Receive(dataPayload.Action, dataPayload.ActionPayload); err == nil {

			// Build and send response
			d.sendKeysplitting(keysplittingMessage, dataPayload.Action, returnPayload)
		} else {
			rerr := fmt.Errorf("plugin error processing keysplitting message: %s", err)
			d.sendError(rrr.ComponentProcessingError, rerr)
		}
	default:
		rerr := fmt.Errorf("invalid Keysplitting Payload")
		d.sendError(rrr.ComponentProcessingError, rerr)
	}
}

func (d *DataChannel) startPlugin(pluginName bzplugin.PluginName, action string, payload []byte) error {
	d.logger.Infof("Starting %v plugin", pluginName)

	// create channel and listener and pass it to the new plugin
	streamOutputChan := make(chan smsg.StreamMessage, 30)
	go func() {
		for {
			select {
			case <-d.tmb.Dying():
				return
			case streamMessage := <-streamOutputChan:
<<<<<<< HEAD
				d.logger.Infof("Sending %s/%s/%t stream message", streamMessage.Action, streamMessage.Type, streamMessage.More)
=======
				d.logger.Infof("Sending %s - %s - %v stream message", streamMessage.Action, streamMessage.Type, streamMessage.More)
>>>>>>> 123821dd
				d.send(am.Stream, streamMessage)
			}
		}
	}()

	subLogger := d.logger.GetPluginLogger(string(pluginName))

	var plugin plgn.IPlugin
	var err error

	switch pluginName {
<<<<<<< HEAD
	case Db:
		plugin, err = db.New(&d.tmb, subLogger, streamOutputChan, action, payload)
	case Kube:
		plugin, err = kube.New(&d.tmb, subLogger, streamOutputChan, action, payload)
	case Web:
=======
	case bzplugin.Kube:
		plugin, err = kube.New(&d.tmb, subLogger, streamOutputChan, payload)
	case bzplugin.Db:
		plugin, err = db.New(&d.tmb, subLogger, streamOutputChan, action, payload)
	case bzplugin.Web:
>>>>>>> 123821dd
		plugin, err = web.New(&d.tmb, subLogger, streamOutputChan, action, payload)
	case bzplugin.Shell:
		plugin, err = shell.New(&d.tmb, subLogger, streamOutputChan, action, payload)
	default:
		return fmt.Errorf("unrecognized plugin name")
	}

	if err != nil {
		rerr := fmt.Errorf("failed to start %s plugin: %s", pluginName, err)
		d.logger.Error(rerr)
		return rerr
	} else {
		d.logger.Infof("%s plugin started!", pluginName)
		d.plugin = plugin
		return nil
	}
}<|MERGE_RESOLUTION|>--- conflicted
+++ resolved
@@ -229,11 +229,7 @@
 			case <-d.tmb.Dying():
 				return
 			case streamMessage := <-streamOutputChan:
-<<<<<<< HEAD
-				d.logger.Infof("Sending %s/%s/%t stream message", streamMessage.Action, streamMessage.Type, streamMessage.More)
-=======
-				d.logger.Infof("Sending %s - %s - %v stream message", streamMessage.Action, streamMessage.Type, streamMessage.More)
->>>>>>> 123821dd
+				d.logger.Infof("Sending %s - %s - %t stream message", streamMessage.Action, streamMessage.Type, streamMessage.More)
 				d.send(am.Stream, streamMessage)
 			}
 		}
@@ -245,22 +241,14 @@
 	var err error
 
 	switch pluginName {
-<<<<<<< HEAD
-	case Db:
-		plugin, err = db.New(&d.tmb, subLogger, streamOutputChan, action, payload)
-	case Kube:
-		plugin, err = kube.New(&d.tmb, subLogger, streamOutputChan, action, payload)
-	case Web:
-=======
-	case bzplugin.Kube:
-		plugin, err = kube.New(&d.tmb, subLogger, streamOutputChan, payload)
 	case bzplugin.Db:
 		plugin, err = db.New(&d.tmb, subLogger, streamOutputChan, action, payload)
-	case bzplugin.Web:
->>>>>>> 123821dd
-		plugin, err = web.New(&d.tmb, subLogger, streamOutputChan, action, payload)
+	case bzplugin.Kube:
+		plugin, err = kube.New(&d.tmb, subLogger, streamOutputChan, action, payload)
 	case bzplugin.Shell:
 		plugin, err = shell.New(&d.tmb, subLogger, streamOutputChan, action, payload)
+	case bzplugin.Web:
+		plugin, err = web.New(&d.tmb, subLogger, streamOutputChan, action, payload)
 	default:
 		return fmt.Errorf("unrecognized plugin name")
 	}
