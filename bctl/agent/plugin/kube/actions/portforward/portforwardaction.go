--- conflicted
+++ resolved
@@ -113,11 +113,7 @@
 
 		// See if we already have a session for this portforwardRequestId, else create it
 		if oldRequest, ok := p.requestMap[dataInputAction.PortForwardRequestId]; ok {
-<<<<<<< HEAD
-			oldRequest.portforwardDataInChannel <- dataInputAction.Data
-=======
 			oldRequest.dataInChannel <- dataInputAction.Data
->>>>>>> 799f621d
 		} else {
 			// Create a new action and update our map
 			subLogger := p.logger.GetActionLogger("kube/portforward/agent/request")
@@ -139,11 +135,7 @@
 				return "", []byte{}, rerr
 			}
 			p.requestMap[dataInputAction.PortForwardRequestId] = newRequest
-<<<<<<< HEAD
-			newRequest.portforwardDataInChannel <- dataInputAction.Data
-=======
 			newRequest.dataInChannel <- dataInputAction.Data
->>>>>>> 799f621d
 		}
 
 		return string(action), []byte{}, nil
@@ -253,11 +245,7 @@
 	dialer := spdy.NewDialer(upgrader, &http.Client{Transport: transport}, http.MethodPost, &url.URL{Scheme: "https", Path: p.Endpoint, Host: hostIP})
 
 	var readyMessageErr string
-<<<<<<< HEAD
 	streamConn, protocolSelected, err := doDial(dialer, kubeutils.PortForwardProtocolV1Name)
-=======
-	streamConn, protocolSelected, err := dialer.Dial(kubeutils.PortForwardProtocolV1Name)
->>>>>>> 799f621d
 	if err != nil {
 		rerr := fmt.Errorf("error dialing portforward spdy stream: %s", err)
 		p.logger.Error(rerr)
