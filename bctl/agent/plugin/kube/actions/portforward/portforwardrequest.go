--- conflicted
+++ resolved
@@ -22,46 +22,6 @@
 	logger               *logger.Logger
 	streamOutputChan     chan smsg.StreamMessage // output channel to send all of our stream messages directly to datachannel
 	streamMessageVersion smsg.SchemaVersion
-<<<<<<< HEAD
-
-	requestId            string
-	logId                string
-	portForwardRequestId string
-
-	// To send data/error to our portforward sessions
-	portforwardDataInChannel  chan []byte
-	portforwardErrorInChannel chan []byte
-	doneChan                  chan bool // Done channel so the go routines can communicate with eachother
-}
-
-func createPortForwardRequest(
-	logger *logger.Logger,
-	tmb *tomb.Tomb,
-	streamOutputChan chan smsg.StreamMessage,
-	version smsg.SchemaVersion,
-	requestId string,
-	logId string,
-	portForwardRequestId string,
-) *PortForwardRequest {
-	p := &PortForwardRequest{
-		logger:               logger,
-		tmb:                  tmb,
-		streamOutputChan:     streamOutputChan,
-		streamMessageVersion: version,
-
-		requestId:            requestId,
-		logId:                logId,
-		portForwardRequestId: portForwardRequestId,
-
-		portforwardDataInChannel:  make(chan []byte),
-		portforwardErrorInChannel: make(chan []byte),
-		doneChan:                  make(chan bool),
-	}
-
-	return p
-}
-
-=======
 
 	requestId            string
 	logId                string
@@ -98,7 +58,6 @@
 	}
 }
 
->>>>>>> 799f621d
 func (p *PortForwardRequest) openPortForwardStream(dataHeaders map[string]string, errorHeaders map[string]string, podPort int64, streamConn httpstream.Connection) error {
 
 	// Create our two streams with the provided headers
@@ -140,11 +99,7 @@
 				errorStream.Close()
 				dataStream.Close()
 				return
-<<<<<<< HEAD
-			case dataInMessage := <-p.portforwardDataInChannel:
-=======
 			case dataInMessage := <-p.dataInChannel:
->>>>>>> 799f621d
 				// Make this request locally, and then return that info to the user
 				if _, err := io.Copy(dataStream, bytes.NewReader(dataInMessage)); err != nil {
 					p.logger.Error(fmt.Errorf("error writing to data stream: %s", err))
@@ -152,11 +107,7 @@
 					dataStream.Close()
 					return
 				}
-<<<<<<< HEAD
-			case errorInMessage := <-p.portforwardErrorInChannel:
-=======
 			case errorInMessage := <-p.errorInChannel:
->>>>>>> 799f621d
 				// Make this request locally, and then return that info to the user
 				if _, err := io.Copy(errorStream, bytes.NewReader(errorInMessage)); err != nil {
 					p.logger.Error(fmt.Errorf("error writing to error stream: %s", err))
