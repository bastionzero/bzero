package kube

import (
	"encoding/base64"
	"encoding/json"
	"errors"
	"fmt"
	"os"
	"strings"
	"sync"

	"bastionzero.com/bctl/v1/bctl/agent/plugin/kube/actions/exec"
	"bastionzero.com/bctl/v1/bctl/agent/plugin/kube/actions/portforward"
	"bastionzero.com/bctl/v1/bctl/agent/plugin/kube/actions/restapi"
	"bastionzero.com/bctl/v1/bctl/agent/plugin/kube/actions/stream"
	"bastionzero.com/bctl/v1/bzerolib/logger"
	bzkube "bastionzero.com/bctl/v1/bzerolib/plugin/kube"
	smsg "bastionzero.com/bctl/v1/bzerolib/stream/message"
	"gopkg.in/tomb.v2"

	kuberest "k8s.io/client-go/rest"
)

type IKubeAction interface {
	Receive(action string, actionPayload []byte) (string, []byte, error)
	Closed() bool
}

type KubeAction string

const (
	Exec        KubeAction = "exec"
	RestApi     KubeAction = "restapi"
	Stream      KubeAction = "stream"
	PortForward KubeAction = "portforward"
)

type JustRequestId struct {
	RequestId string `json:"requestId"`
}

type KubePlugin struct {
	tmb *tomb.Tomb // datachannel's tomb

	logger         *logger.Logger
	actionsMapLock sync.Mutex

	streamOutputChan chan smsg.StreamMessage
	actions          map[string]IKubeAction

	serviceAccountToken string
	kubeHost            string
	targetUser          string
	targetGroups        []string
}

func New(parentTmb *tomb.Tomb,
	logger *logger.Logger,
	ch chan smsg.StreamMessage,
	payload []byte) (*KubePlugin, error) {

	// Unmarshal the Syn payload
	var synPayload bzkube.KubeActionParams
	if err := json.Unmarshal(payload, &synPayload); err != nil {
<<<<<<< HEAD
		return &KubePlugin{}, fmt.Errorf("malformed Kube plugin SYN payload %v", string(payload))
=======
		return nil, fmt.Errorf("malformed Kube plugin SYN payload %v", string(payload))
>>>>>>> ce49438c
	}

	// First load in our Kube variables
	config, err := kuberest.InClusterConfig()
	if err != nil {
		cerr := fmt.Errorf("error getting incluser config: %s", err)
		logger.Error(cerr)
<<<<<<< HEAD
		return &KubePlugin{}, cerr
=======
		return nil, cerr
>>>>>>> ce49438c
	}

	serviceAccountToken := config.BearerToken
	kubeHost := "https://" + os.Getenv("KUBERNETES_SERVICE_HOST")

	return &KubePlugin{
		targetUser:          synPayload.TargetUser,
		targetGroups:        synPayload.TargetGroups,
		logger:              logger,
		tmb:                 parentTmb, // if datachannel dies, so should we
		streamOutputChan:    ch,
		actions:             make(map[string]IKubeAction),
		serviceAccountToken: serviceAccountToken,
		kubeHost:            kubeHost,
	}, nil
}

func (k *KubePlugin) Receive(action string, actionPayload []byte) (string, []byte, error) {
	// Get the action so we know where to send the payload
	k.logger.Infof("Plugin received Data message with %v action", action)

	// parse action
	parsedAction := strings.Split(action, "/")
	if len(parsedAction) < 2 {
		return "", []byte{}, fmt.Errorf("malformed action: %s", action)
	}
	kubeAction := parsedAction[1]

	// TODO: The below line removes the extra, surrounding quotation marks that get added at some point in the marshal/unmarshal
	// so it messes up the umarshalling into a valid action payload.  We need to figure out why this is happening
	// so that we can murder its family
	if len(actionPayload) > 0 {
		actionPayload = actionPayload[1 : len(actionPayload)-1]
	}

	// Json unmarshalling encodes bytes in base64
	actionPayloadSafe, _ := base64.StdEncoding.DecodeString(string(actionPayload))

	// Grab just the request ID so that we can look up whether it's associated with a previously started action object
	var justrid JustRequestId
	var rid string
	if err := json.Unmarshal(actionPayloadSafe, &justrid); err != nil {
		return "", []byte{}, fmt.Errorf("could not unmarshal json: %v", err.Error())
	} else {
		rid = justrid.RequestId
	}

	// Interactive commands like exec and log need to be able to receive multiple inputs, so we start them and track them
	// and send any new messages with the same request ID to the existing action object
	if act, ok := k.getActionsMap(rid); ok {
		action, payload, err := act.Receive(action, actionPayloadSafe)

		// Check if that last message closed the action, if so delete from map
		if act.Closed() {
			k.deleteActionsMap(rid)
		}

		return action, payload, err
	} else {
		subLogger := k.logger.GetActionLogger(action)
		subLogger.AddRequestId(rid)
		// Create an action object if we don't already have one for the incoming request id
		var a IKubeAction
		var err error

		switch KubeAction(kubeAction) {
		case RestApi:
			a, err = restapi.New(subLogger, k.serviceAccountToken, k.kubeHost, k.targetGroups, k.targetUser)
		case Exec:
			a, err = exec.New(subLogger, k.tmb, k.serviceAccountToken, k.kubeHost, k.targetGroups, k.targetUser, k.streamOutputChan)
			k.updateActionsMap(a, rid) // save action for later input
		case Stream:
			a, err = stream.New(subLogger, k.tmb, k.serviceAccountToken, k.kubeHost, k.targetGroups, k.targetUser, k.streamOutputChan)
			k.updateActionsMap(a, rid) // save action for later input
		case PortForward:
			a, err = portforward.New(subLogger, k.tmb, k.serviceAccountToken, k.kubeHost, k.targetGroups, k.targetUser, k.streamOutputChan)
			k.updateActionsMap(a, rid) // save action for later input
		default:
			msg := fmt.Sprintf("unhandled kubeAction: %s", kubeAction)
			err = errors.New(msg)
		}

		if err != nil {
			rerr := fmt.Errorf("could not start new action object: %s", err)
			k.logger.Error(rerr)
			return "", []byte{}, rerr
		}

		// Send the payload to the action and add it to the map for future incoming requests
		action, payload, err := a.Receive(action, actionPayloadSafe)
		return action, payload, err
	}
}

// Helper function so we avoid writing to this map at the same time
func (k *KubePlugin) updateActionsMap(newAction IKubeAction, id string) {
	k.actionsMapLock.Lock()
	k.actions[id] = newAction
	k.actionsMapLock.Unlock()
}

func (k *KubePlugin) deleteActionsMap(rid string) {
	k.actionsMapLock.Lock()
	delete(k.actions, rid)
	k.actionsMapLock.Unlock()
}

func (k *KubePlugin) getActionsMap(rid string) (IKubeAction, bool) {
	k.actionsMapLock.Lock()
	defer k.actionsMapLock.Unlock()
	act, ok := k.actions[rid]
	return act, ok
}<|MERGE_RESOLUTION|>--- conflicted
+++ resolved
@@ -62,11 +62,7 @@
 	// Unmarshal the Syn payload
 	var synPayload bzkube.KubeActionParams
 	if err := json.Unmarshal(payload, &synPayload); err != nil {
-<<<<<<< HEAD
-		return &KubePlugin{}, fmt.Errorf("malformed Kube plugin SYN payload %v", string(payload))
-=======
 		return nil, fmt.Errorf("malformed Kube plugin SYN payload %v", string(payload))
->>>>>>> ce49438c
 	}
 
 	// First load in our Kube variables
@@ -74,11 +70,7 @@
 	if err != nil {
 		cerr := fmt.Errorf("error getting incluser config: %s", err)
 		logger.Error(cerr)
-<<<<<<< HEAD
-		return &KubePlugin{}, cerr
-=======
 		return nil, cerr
->>>>>>> ce49438c
 	}
 
 	serviceAccountToken := config.BearerToken
