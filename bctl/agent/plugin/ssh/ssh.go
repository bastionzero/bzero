package ssh

import (
	"encoding/json"
	"fmt"
	"net"
	"strings"

	"bastionzero.com/bctl/v1/bctl/agent/plugin/ssh/actions/defaultssh"
	"bastionzero.com/bctl/v1/bctl/agent/plugin/ssh/authorizedkeys"
	"bastionzero.com/bctl/v1/bzerolib/logger"
	bzssh "bastionzero.com/bctl/v1/bzerolib/plugin/ssh"
	smsg "bastionzero.com/bctl/v1/bzerolib/stream/message"
)

const localSshServer = "localhost:22"

type ISshAction interface {
	Receive(action string, actionPayload []byte) ([]byte, error)
	Kill()
}

type SshPlugin struct {
	logger *logger.Logger

	action           ISshAction
	streamOutputChan chan smsg.StreamMessage

	doneChan chan struct{}
}

func New(logger *logger.Logger,
	ch chan smsg.StreamMessage,
	action string,
	payload []byte) (*SshPlugin, error) {

	// Unmarshal the Syn payload
	var synPayload bzssh.SshActionParams
	if err := json.Unmarshal(payload, &synPayload); err != nil {
		return nil, fmt.Errorf("malformed SSH plugin SYN payload %v", string(payload))
	}

	// Create our plugin
	plugin := &SshPlugin{
		logger:           logger,
		streamOutputChan: ch,
		doneChan:         make(chan struct{}),
	}

	// Start up the action for this plugin
	subLogger := plugin.logger.GetActionLogger(action)
	if parsedAction, err := parseAction(action); err != nil {
		return nil, err
	} else {
		var rerr error

		switch parsedAction {
		case bzssh.DefaultSsh:
			// Open up a connection to the TCP addr we are trying to connect to
			raddr, err := net.ResolveTCPAddr("tcp", localSshServer)
			if err != nil {
				rerr = fmt.Errorf("failed to resolve remote address: %s", err)
			}
			remoteConnection, err := net.DialTCP("tcp", nil, raddr)
			if err != nil {
				rerr = fmt.Errorf("failed to dial remote address: %s", err)
			}

			subSubLogger := subLogger.GetComponentLogger("authorized_keys")
			authKeyService := authorizedkeys.New(subSubLogger, synPayload.TargetUser, plugin.doneChan)

			plugin.action = defaultssh.New(
				subLogger,
				plugin.doneChan,
				plugin.streamOutputChan,
<<<<<<< HEAD
				"localhost",
				synPayload.RemotePort,
				synPayload.TargetUser,
				fileservice.OsFileService{},
				tcpservice.NetTcpService{},
				userservice.OsUserService{},
=======
				remoteConnection,
				authKeyService,
>>>>>>> c1d83f3a
			)
		default:
			rerr = fmt.Errorf("unhandled SSH action")
		}

		if rerr != nil {
			return nil, fmt.Errorf("failed to start SSH plugin with action %s: %s", action, rerr)
		} else {
			plugin.logger.Infof("SSH plugin started with %v action", action)
			return plugin, nil
		}
	}
}

func (s *SshPlugin) Receive(action string, actionPayload []byte) ([]byte, error) {
	s.logger.Debugf("SSH plugin received message with %s action", action)

	if payload, err := s.action.Receive(action, actionPayload); err != nil {
		s.logger.Error(err)
		return []byte{}, err
	} else {
		return payload, nil
	}
}

func (s *SshPlugin) Done() <-chan struct{} {
	return s.doneChan
}

func (s *SshPlugin) Kill() {
	if s.action != nil {
		s.action.Kill()
	}
}

func parseAction(action string) (bzssh.SshAction, error) {
	parsedAction := strings.Split(action, "/")
	if len(parsedAction) < 2 {
		return "", fmt.Errorf("malformed action: %s", action)
	}
	return bzssh.SshAction(parsedAction[1]), nil
}<|MERGE_RESOLUTION|>--- conflicted
+++ resolved
@@ -73,18 +73,10 @@
 				subLogger,
 				plugin.doneChan,
 				plugin.streamOutputChan,
-<<<<<<< HEAD
-				"localhost",
-				synPayload.RemotePort,
-				synPayload.TargetUser,
-				fileservice.OsFileService{},
-				tcpservice.NetTcpService{},
-				userservice.OsUserService{},
-=======
 				remoteConnection,
 				authKeyService,
->>>>>>> c1d83f3a
 			)
+
 		default:
 			rerr = fmt.Errorf("unhandled SSH action")
 		}
