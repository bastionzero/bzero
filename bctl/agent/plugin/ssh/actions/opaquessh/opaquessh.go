package opaquessh

import (
	"encoding/base64"
	"encoding/json"
	"fmt"
	"io"
	"net"
	"time"

	"gopkg.in/tomb.v2"

	"bastionzero.com/bctl/v1/bctl/agent/plugin/ssh/authorizedkeys"
	"bastionzero.com/bctl/v1/bzerolib/logger"
	bzssh "bastionzero.com/bctl/v1/bzerolib/plugin/ssh"
	smsg "bastionzero.com/bctl/v1/bzerolib/stream/message"
)

const (
	chunkSize     = 64 * 1024
	writeDeadline = 5 * time.Second
)

type OpaqueSsh struct {
	tmb    tomb.Tomb
	logger *logger.Logger

	// channel for letting the plugin know we're done
	doneChan chan struct{}

	// output channel to send all of our stream messages directly to datachannel
	streamOutputChan     chan smsg.StreamMessage
	streamMessageVersion smsg.SchemaVersion

	remoteConnection *net.TCPConn
	authorizedKeys   authorizedkeys.IAuthorizedKeys
}

func New(logger *logger.Logger, doneChan chan struct{}, ch chan smsg.StreamMessage, conn *net.TCPConn, authKeys authorizedkeys.IAuthorizedKeys) *OpaqueSsh {

	return &OpaqueSsh{
		logger:           logger,
		doneChan:         doneChan,
		streamOutputChan: ch,
		remoteConnection: conn,
		authorizedKeys:   authKeys,
	}
}

func (s *OpaqueSsh) Kill() {
	s.tmb.Kill(nil)
	if s.remoteConnection != nil {
		(*s.remoteConnection).Close()
	}
	s.tmb.Wait()
}

func (s *OpaqueSsh) Receive(action string, actionPayload []byte) ([]byte, error) {

<<<<<<< HEAD
	switch ssh.SshSubAction(action) {
	case ssh.SshOpen:
		var openRequest ssh.SshOpenMessage
=======
	// Update the logger action
	switch bzssh.SshSubAction(action) {
	case bzssh.SshOpen:
		var openRequest bzssh.SshOpenMessage
>>>>>>> 448d5366
		if err := json.Unmarshal(actionPayload, &openRequest); err != nil {
			return nil, fmt.Errorf("malformed opaque ssh action payload %s", string(actionPayload))
		} else if err = s.authorizedKeys.Add(string(openRequest.PublicKey)); err != nil {
			return nil, err
		}

		return s.start(openRequest, action)

	case bzssh.SshInput:
		// Deserialize the action payload, the only action passed is input
		var inputRequest bzssh.SshInputMessage
		if err := json.Unmarshal(actionPayload, &inputRequest); err != nil {
			return nil, fmt.Errorf("unable to unmarshal opaque ssh input message: %s", err)
		}

		// Set a deadline for the write so we don't block forever
		(*s.remoteConnection).SetWriteDeadline(time.Now().Add(writeDeadline))
		if _, err := (*s.remoteConnection).Write(inputRequest.Data); !s.tmb.Alive() {
			return []byte{}, nil
		} else if err != nil {
			s.logger.Errorf("error writing to local TCP connection: %s", err)
			s.Kill()
		}

	case bzssh.SshClose:
		// Deserialize the action payload
		var closeRequest bzssh.SshCloseMessage
		if jerr := json.Unmarshal(actionPayload, &closeRequest); jerr != nil {
			// not a fatal error, we can still just close without a reason
			s.logger.Errorf("unable to unmarshal opaque ssh close message: %s", jerr)
		}

		s.logger.Infof("Ending TCP connection because we received this close message from daemon: %s", closeRequest.Reason)
		s.Kill()

		return actionPayload, nil
	default:
		return nil, fmt.Errorf("unhandled stream action: %s", action)
	}

	return []byte{}, nil
}

func (s *OpaqueSsh) start(openRequest bzssh.SshOpenMessage, action string) ([]byte, error) {
	s.streamMessageVersion = openRequest.StreamMessageVersion
	s.logger.Debugf("Setting stream message version: %s", s.streamMessageVersion)

	// Setup a go routine to listen for messages coming from this local connection and send to daemon
	s.tmb.Go(func() error {
		defer close(s.doneChan)

		sequenceNumber := 0
		buff := make([]byte, chunkSize)

		for {
			select {
			case <-s.tmb.Dying():
				s.logger.Errorf("got killed")
				return nil
			default:
				// this line blocks until it reads output or error
				if n, err := (*s.remoteConnection).Read(buff); !s.tmb.Alive() {
					return nil
				} else if err != nil {
					if err == io.EOF {
						s.logger.Errorf("connection closed (EOF)")
						// Let our daemon know that we have got the error and we need to close the connection
						s.sendStreamMessage(sequenceNumber, smsg.StdOut, false, buff[:n])
					} else {
						s.logger.Errorf("failed to read from tcp connection: %s", err)
						s.sendStreamMessage(sequenceNumber, smsg.Error, false, buff[:n])
					}
					return err
				} else {
					s.logger.Debugf("Sending %d bytes from local tcp connection to daemon", n)

					// Now send this to daemon
					s.sendStreamMessage(sequenceNumber, smsg.StdOut, true, buff[:n])

					sequenceNumber += 1
				}
			}
		}
	})

	// Update our remote connection
	return []byte{}, nil
}

func (s *OpaqueSsh) sendStreamMessage(sequenceNumber int, streamType smsg.StreamType, more bool, contentBytes []byte) {
	s.streamOutputChan <- smsg.StreamMessage{
		SchemaVersion:  s.streamMessageVersion,
		SequenceNumber: sequenceNumber,
		Action:         string(bzssh.OpaqueSsh),
		Type:           streamType,
		More:           more,
		Content:        base64.StdEncoding.EncodeToString(contentBytes),
	}
}<|MERGE_RESOLUTION|>--- conflicted
+++ resolved
@@ -57,16 +57,9 @@
 
 func (s *OpaqueSsh) Receive(action string, actionPayload []byte) ([]byte, error) {
 
-<<<<<<< HEAD
-	switch ssh.SshSubAction(action) {
+  switch ssh.SshSubAction(action) {
 	case ssh.SshOpen:
 		var openRequest ssh.SshOpenMessage
-=======
-	// Update the logger action
-	switch bzssh.SshSubAction(action) {
-	case bzssh.SshOpen:
-		var openRequest bzssh.SshOpenMessage
->>>>>>> 448d5366
 		if err := json.Unmarshal(actionPayload, &openRequest); err != nil {
 			return nil, fmt.Errorf("malformed opaque ssh action payload %s", string(actionPayload))
 		} else if err = s.authorizedKeys.Add(string(openRequest.PublicKey)); err != nil {
