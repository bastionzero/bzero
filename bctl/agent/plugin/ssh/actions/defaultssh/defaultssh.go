package defaultssh

import (
	"encoding/base64"
	"encoding/json"
	"fmt"
	"io"
	"net"
	"time"

	"gopkg.in/tomb.v2"

	"bastionzero.com/bctl/v1/bctl/agent/plugin/ssh/authorizedkeys"
	"bastionzero.com/bctl/v1/bzerolib/logger"
	"bastionzero.com/bctl/v1/bzerolib/plugin/ssh"
	smsg "bastionzero.com/bctl/v1/bzerolib/stream/message"
)

const (
	chunkSize     = 64 * 1024
	writeDeadline = 5 * time.Second
)

type DefaultSsh struct {
	tmb    tomb.Tomb
	logger *logger.Logger
	closed bool

	// channel for letting the plugin know we're done
	doneChan chan struct{}

	// output channel to send all of our stream messages directly to datachannel
	streamOutputChan     chan smsg.StreamMessage
	streamMessageVersion smsg.SchemaVersion

	remoteConnection *net.TCPConn
	authorizedKeys   authorizedkeys.AuthorizedKeysInterface
}

func New(
	logger *logger.Logger,
	doneChan chan struct{},
	ch chan smsg.StreamMessage,
<<<<<<< HEAD
	address string,
	port int,
	targetUser string,
	fileService fileservice.FileService,
	tcpService tcpservice.TcpService,
	userService userservice.UserService,
) (*DefaultSsh, error) {

	// Open up a connection to the TCP addr we are trying to connect to
	if raddr, err := tcpService.ResolveTCPAddr("tcp", fmt.Sprintf("%s:%d", address, port)); err != nil {
		logger.Errorf("Failed to resolve remote address: %s", err)
		return nil, fmt.Errorf("failed to resolve remote address: %s", err)
	} else {
		return &DefaultSsh{
			logger:           logger,
			doneChan:         doneChan,
			streamOutputChan: ch,
			remoteAddress:    raddr,
			targetUser:       targetUser,
			fileService:      fileService,
			tcpService:       tcpService,
			userService:      userService,
		}, nil
=======
	conn *net.TCPConn,
	authKeyService authorizedkeys.AuthorizedKeysInterface,
) *DefaultSsh {

	return &DefaultSsh{
		logger:           logger,
		doneChan:         doneChan,
		streamOutputChan: ch,
		remoteConnection: conn,
		authorizedKeys:   authKeyService,
>>>>>>> c1d83f3a
	}
}

func (d *DefaultSsh) Kill() {
	d.tmb.Kill(nil)
	if d.remoteConnection != nil {
		(*d.remoteConnection).Close()
	}
	d.tmb.Wait()
}

func (d *DefaultSsh) Receive(action string, actionPayload []byte) ([]byte, error) {
	var err error

	// Update the logger action
	d.logger = d.logger.GetActionLogger(action)
	switch ssh.SshSubAction(action) {
	case ssh.SshOpen:
		var openRequest ssh.SshOpenMessage
		if err = json.Unmarshal(actionPayload, &openRequest); err != nil {
			err = fmt.Errorf("malformed default SSH action payload %s", string(actionPayload))
			break
<<<<<<< HEAD
		} else {
			// check that the target username is valid
			var usernameMatch, _ = regexp.MatchString(userservice.ValidUsernameRegex, d.targetUser)
			if !usernameMatch {
				err = fmt.Errorf("invalid username provided: %s", d.targetUser)
				break
			}

			// add our authorized key to the user's authorized key file
			if err = authorizedkeys.New(d.logger, d.doneChan, d.targetUser, string(openRequest.PublicKey), d.fileService, d.userService); err != nil {
				break
			}
=======
		} else if err = d.authorizedKeys.Add(string(openRequest.PublicKey)); err != nil {
			break
>>>>>>> c1d83f3a
		}

		return d.start(openRequest, action)
	case ssh.SshInput:

		// Deserialize the action payload, the only action passed is input
		var inputRequest ssh.SshInputMessage
		if err = json.Unmarshal(actionPayload, &inputRequest); err != nil {
			err = fmt.Errorf("unable to unmarshal default SSH input message: %s", err)
			break
		}

		// Set a deadline for the write so we don't block forever
		(*d.remoteConnection).SetWriteDeadline(time.Now().Add(writeDeadline))
		if _, err := (*d.remoteConnection).Write(inputRequest.Data); !d.tmb.Alive() {
			return []byte{}, nil
		} else if err != nil {
			d.logger.Errorf("error writing to local TCP connection: %s", err)
			d.Kill()
		}

	case ssh.SshClose:
		// Deserialize the action payload
		var closeRequest ssh.SshCloseMessage
		if jerr := json.Unmarshal(actionPayload, &closeRequest); jerr != nil {
			// not a fatal error, we can still just close without a reason
			d.logger.Errorf("unable to unmarshal default SSH close message: %s", jerr)
		}

		d.closed = true
		d.logger.Infof("Ending TCP connection because we received this close message from daemon: %s", closeRequest.Reason)
		d.remoteConnection.Close()
		d.Kill()

		return actionPayload, nil
	default:
		err = fmt.Errorf("unhandled stream action: %s", action)
	}

	if err != nil {
		d.logger.Error(err)
	}
	return []byte{}, err
}

func (d *DefaultSsh) start(openRequest ssh.SshOpenMessage, action string) ([]byte, error) {
	d.streamMessageVersion = openRequest.StreamMessageVersion
	d.logger.Debugf("Setting stream message version: %s", d.streamMessageVersion)

	// Setup a go routine to listen for messages coming from this local connection and send to daemon
	d.tmb.Go(func() error {
		defer close(d.doneChan)

		sequenceNumber := 0
		buff := make([]byte, chunkSize)

		for {
			select {
			case <-d.tmb.Dying():
				d.logger.Errorf("got killed")
				return nil
			default:
				// this line blocks until it reads output or error
				if n, err := (*d.remoteConnection).Read(buff); !d.tmb.Alive() {
					return nil
				} else if err != nil {
					if err == io.EOF {
						d.logger.Errorf("connection closed (EOF)")
						// Let our daemon know that we have got the error and we need to close the connection
						d.sendStreamMessage(sequenceNumber, smsg.StdOut, false, buff[:n])
					} else if !d.closed {
						d.logger.Errorf("failed to read from tcp connection: %s", err)
						d.sendStreamMessage(sequenceNumber, smsg.Error, false, buff[:n])
					}
					// if we're closed, this is an expected error, so we can just end gracefully
					return err
				} else {
					d.logger.Debugf("Sending %d bytes from local tcp connection to daemon", n)

					// Now send this to daemon
					d.sendStreamMessage(sequenceNumber, smsg.StdOut, true, buff[:n])

					sequenceNumber += 1
				}
			}
		}
	})

	// Update our remote connection
	return []byte{}, nil
}

func (d *DefaultSsh) sendStreamMessage(sequenceNumber int, streamType smsg.StreamType, more bool, contentBytes []byte) {
	d.streamOutputChan <- smsg.StreamMessage{
		SchemaVersion:  d.streamMessageVersion,
		SequenceNumber: sequenceNumber,
		Action:         string(ssh.DefaultSsh),
		Type:           streamType,
		More:           more,
		Content:        base64.StdEncoding.EncodeToString(contentBytes),
	}
}<|MERGE_RESOLUTION|>--- conflicted
+++ resolved
@@ -41,31 +41,6 @@
 	logger *logger.Logger,
 	doneChan chan struct{},
 	ch chan smsg.StreamMessage,
-<<<<<<< HEAD
-	address string,
-	port int,
-	targetUser string,
-	fileService fileservice.FileService,
-	tcpService tcpservice.TcpService,
-	userService userservice.UserService,
-) (*DefaultSsh, error) {
-
-	// Open up a connection to the TCP addr we are trying to connect to
-	if raddr, err := tcpService.ResolveTCPAddr("tcp", fmt.Sprintf("%s:%d", address, port)); err != nil {
-		logger.Errorf("Failed to resolve remote address: %s", err)
-		return nil, fmt.Errorf("failed to resolve remote address: %s", err)
-	} else {
-		return &DefaultSsh{
-			logger:           logger,
-			doneChan:         doneChan,
-			streamOutputChan: ch,
-			remoteAddress:    raddr,
-			targetUser:       targetUser,
-			fileService:      fileService,
-			tcpService:       tcpService,
-			userService:      userService,
-		}, nil
-=======
 	conn *net.TCPConn,
 	authKeyService authorizedkeys.AuthorizedKeysInterface,
 ) *DefaultSsh {
@@ -76,7 +51,6 @@
 		streamOutputChan: ch,
 		remoteConnection: conn,
 		authorizedKeys:   authKeyService,
->>>>>>> c1d83f3a
 	}
 }
 
@@ -99,23 +73,8 @@
 		if err = json.Unmarshal(actionPayload, &openRequest); err != nil {
 			err = fmt.Errorf("malformed default SSH action payload %s", string(actionPayload))
 			break
-<<<<<<< HEAD
-		} else {
-			// check that the target username is valid
-			var usernameMatch, _ = regexp.MatchString(userservice.ValidUsernameRegex, d.targetUser)
-			if !usernameMatch {
-				err = fmt.Errorf("invalid username provided: %s", d.targetUser)
-				break
-			}
-
-			// add our authorized key to the user's authorized key file
-			if err = authorizedkeys.New(d.logger, d.doneChan, d.targetUser, string(openRequest.PublicKey), d.fileService, d.userService); err != nil {
-				break
-			}
-=======
 		} else if err = d.authorizedKeys.Add(string(openRequest.PublicKey)); err != nil {
 			break
->>>>>>> c1d83f3a
 		}
 
 		return d.start(openRequest, action)
