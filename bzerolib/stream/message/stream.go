--- conflicted
+++ resolved
@@ -28,15 +28,8 @@
 	StdErr StreamType = "stderr"
 	StdOut StreamType = "stdout"
 
-<<<<<<< HEAD
-	ShellStdOut StreamType = "shell/stdout"
-	ShellQuit   StreamType = "shell/quit"
-
-	LogOut StreamType = "kube/log/stdout"
-=======
 	Data  StreamType = "data"
 	Error StreamType = "error"
->>>>>>> abe17cdb
 
 	Start  StreamType = "start"
 	Stop   StreamType = "stop"
